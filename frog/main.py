# main.py
#
# Copyright 2021-2022 Andrey Maksimov
#
# Permission is hereby granted, free of charge, to any person obtaining
# a copy of this software and associated documentation files (the
# "Software"), to deal in the Software without restriction, including
# without limitation the rights to use, copy, modify, merge, publish,
# distribute, sublicense, and/or sell copies of the Software, and to
# permit persons to whom the Software is furnished to do so, subject to
# the following conditions:
#
# The above copyright notice and this permission notice shall be
# included in all copies or substantial portions of the Software.
#
# THE SOFTWARE IS PROVIDED "AS IS", WITHOUT WARRANTY OF ANY KIND,
# EXPRESS OR IMPLIED, INCLUDING BUT NOT LIMITED TO THE WARRANTIES OF
# MERCHANTABILITY, FITNESS FOR A PARTICULAR PURPOSE AND
# NONINFRINGEMENT. IN NO EVENT SHALL THE X CONSORTIUM BE LIABLE FOR ANY
# CLAIM, DAMAGES OR OTHER LIABILITY, WHETHER IN AN ACTION OF CONTRACT,
# TORT OR OTHERWISE, ARISING FROM, OUT OF OR IN CONNECTION WITH THE
# SOFTWARE OR THE USE OR OTHER DEALINGS IN THE SOFTWARE.
#
# Except as contained in this notice, the name(s) of the above copyright
# holders shall not be used in advertising or otherwise to promote the sale,
# use or other dealings in this Software without prior written
# authorization.

import datetime
import sys
from gettext import gettext as _

import gi

gi.require_version('Gtk', '4.0')
gi.require_version('Adw', '1')
gi.require_version('Notify', '0.7')
gi.require_version('Xdp', '1.0')

<<<<<<< HEAD
from gi.repository import Gtk, Gio, GLib, Notify, Adw, GdkPixbuf, Gdk
from .about_dialog import AboutDialog
=======
from gi.repository import Gtk, Gio, GLib, Notify, Adw, GdkPixbuf
>>>>>>> 5608ab34
from .clipboard_service import clipboard_service
from .config import RESOURCE_PREFIX
from .language_manager import language_manager
from .screenshot_backend import ScreenshotBackend
from .settings import Settings
from .window import FrogWindow


class Application(Adw.Application):
    gtk_settings: Gtk.Settings

    def __init__(self, version=None):
        super().__init__(application_id='com.github.tenderowl.frog',
                         flags=Gio.ApplicationFlags.HANDLES_COMMAND_LINE)
        self.backend = None
        self.version = version

        # Init GSettings
        self.settings = Settings.new()

        self.add_main_option(
            'extract_to_clipboard',
            ord('e'),
            GLib.OptionFlags.NONE,
            GLib.OptionArg.NONE,
            _('Extract directly into the clipboard'),
            None
        )

        # Initialize tesseract data files storage.
        language_manager.init_tessdata()

        # Initialize libnotify.
        Notify.init("Frog")

    def do_startup(self, *args, **kwargs):
        Adw.Application.do_startup(self)

        # create command line option entries
        shortcut_entry = GLib.OptionEntry()
        shortcut_entry.long_name = 'extract_to_clipboard'
        shortcut_entry.short_name = ord('e')
        shortcut_entry.flags = 0
        shortcut_entry.arg = GLib.OptionArg.NONE
        shortcut_entry.arg_date = None
        shortcut_entry.description = _('Extract directly into the clipboard')
        shortcut_entry.arg_description = None

        self.backend = ScreenshotBackend()
        self.backend.connect('decoded', Application.on_decoded)

        shot_action: Gio.SimpleAction = Gio.SimpleAction.new(name="get_screenshot", parameter_type=None)
        shot_action.connect("activate", self.get_screenshot)
        self.add_action(shot_action)
        self.set_accels_for_action("app.get_screenshot", ("<Control>g",))

        copy_action: Gio.SimpleAction = Gio.SimpleAction.new(name="copy_to_clipboard", parameter_type=None)
        copy_action.connect("activate", self.on_copy_to_clipboard)
        self.add_action(copy_action)
        self.set_accels_for_action("app.copy_to_clipboard", ("<Control>c",))

        shot_action_and_copy: Gio.SimpleAction = Gio.SimpleAction.new(name="get_screenshot_and_copy",
                                                                      parameter_type=None)
        shot_action_and_copy.connect("activate", self.get_screenshot_and_copy)
        self.add_action(shot_action_and_copy)
        self.set_accels_for_action("app.get_screenshot_and_copy", ("<Control><Shift>g",))

        action = Gio.SimpleAction.new("preferences", None)
        action.connect("activate", self.on_preferences)
        self.add_action(action)
        self.set_accels_for_action("app.preferences", ("<Control>comma",))

        action = Gio.SimpleAction.new("open_image", None)
        action.connect("activate", self.open_image)
        self.add_action(action)
        self.set_accels_for_action("app.open_image", ("<Control>o",))

        action = Gio.SimpleAction.new("show_uri", GLib.VariantType.new('s'))
        action.connect("activate", self.on_show_uri)
        self.add_action(action)

        action = Gio.SimpleAction.new("shortcuts", None)
        action.connect("activate", self.on_shortcuts)
        self.add_action(action)
        self.set_accels_for_action("app.shortcuts", ("<Control>question",))

        action = Gio.SimpleAction.new(name="about", parameter_type=None)
        action.connect("activate", self.on_about)
        self.add_action(action)

        action = Gio.SimpleAction.new(name="quit", parameter_type=None)
        action.connect("activate", self.on_quit)
        self.add_action(action)
        self.set_accels_for_action("app.quit", ("<Control>q",))

    def do_activate(self):
        win = self.props.active_window
        if not win:
            win = FrogWindow(settings=self.settings, application=self)
        win.present()

    def do_command_line(self, command_line):
        options = command_line.get_options_dict()
        options = options.end().unpack()

        if "extract_to_clipboard" in options:
            self.backend.capture(self.settings.get_string("active-language"), True)
            return 1

        self.activate()
        return 0

    def on_preferences(self, _action, _param) -> None:
        self.get_active_window().show_preferences()

    def on_about(self, _action, _param):
        about_window = Adw.AboutWindow(
            application_name="Frog",
            application_icon="com.github.tenderowl.frog",
            version=self.version,
            copyright=f'© {datetime.date.today().year} Tender Owl',
            website="https://getfrog.app",
            issue_url="https://github.com/TenderOwl/Frog/issues/new",
            license_type=Gtk.License.MIT_X11,
            developer_name="TenderOwl Team",
            developers=["Andrey Maksimov"],
            transient_for=self.props.active_window
        )
        about_window.present()

    def on_quit(self, _action, _param):
        self.quit()

    def on_shortcuts(self, _action, _param):
        builder = Gtk.Builder()
        builder.add_from_resource(f"{RESOURCE_PREFIX}/ui/shortcuts.ui")
        builder.get_object("shortcuts").set_transient_for(self.get_active_window())
        builder.get_object("shortcuts").show()

    def on_copy_to_clipboard(self, _action, _param) -> None:
        self.get_active_window().on_copy_to_clipboard(self)

    def on_show_uri(self, _action, param) -> None:
        Gtk.show_uri(None, param.get_string(), Gdk.CURRENT_TIME)

    def get_screenshot(self, _action, _param) -> None:
        self.get_active_window().get_screenshot()

    def get_screenshot_and_copy(self, _action, _param) -> None:
        self.get_active_window().get_screenshot(copy=True)

    def open_image(self, _action, _param) -> None:
        self.get_active_window().open_image()

    @staticmethod
    def on_decoded(_sender, text: str, copy: bool) -> None:
        icon = GdkPixbuf.Pixbuf.new_from_resource_at_scale(
            f"{RESOURCE_PREFIX}/icons/com.github.tenderowl.frog.svg",
            128, 128, True
        )

        if not text:
            notification: Notify.Notification = Notify.Notification.new(
                summary='Frog',
                body=_('No text found. Try to grab another region.')
            )
            notification.set_icon_from_pixbuf(icon)
            notification.show()

        if copy:
            clipboard_service.set(text)

            notification: Notify.Notification = Notify.Notification.new(
                summary='Frog',
                body=_('Text extracted. You can paste it with Ctrl+V')
            )
            notification.set_icon_from_pixbuf(icon)
            notification.show()

        else:
            print(f'{text}\n')


def main(version):
    app = Application(version)
    return app.run(sys.argv)<|MERGE_RESOLUTION|>--- conflicted
+++ resolved
@@ -37,12 +37,7 @@
 gi.require_version('Notify', '0.7')
 gi.require_version('Xdp', '1.0')
 
-<<<<<<< HEAD
 from gi.repository import Gtk, Gio, GLib, Notify, Adw, GdkPixbuf, Gdk
-from .about_dialog import AboutDialog
-=======
-from gi.repository import Gtk, Gio, GLib, Notify, Adw, GdkPixbuf
->>>>>>> 5608ab34
 from .clipboard_service import clipboard_service
 from .config import RESOURCE_PREFIX
 from .language_manager import language_manager
